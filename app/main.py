--- conflicted
+++ resolved
@@ -84,11 +84,9 @@
 
 # Import and include routers
 from app.routers.auth import router as auth_router
-<<<<<<< HEAD
 from app.routers.phone import router as phone_router
 app.include_router(auth_router, prefix="/auth", tags=["Authentication"])
 app.include_router(phone_router, tags=["Dialpad Phone"])
-=======
 from app.routers.mcp import router as mcp_router
 from app.routers.transform import router as transform_router
 from app.routers.proxy import router as proxy_router
@@ -191,7 +189,6 @@
 
 # Override FastAPI's openapi method
 app.openapi = custom_openapi
->>>>>>> faa5f34c
 
 # If this file is run directly, start the application with Uvicorn
 if __name__ == "__main__":
